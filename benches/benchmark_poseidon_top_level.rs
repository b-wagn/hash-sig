--- conflicted
+++ resolved
@@ -56,11 +56,7 @@
             let message = rng.random();
 
             // Sample random epoch
-<<<<<<< HEAD
-            let epoch = rng.random_range(0..S::LIFETIME) as u32;
-=======
-            let epoch = rng.gen_range(0..activation_duration) as u32;
->>>>>>> e8e4ea30
+            let epoch = rng.random_range(0..activation_duration) as u32;
 
             // Benchmark signing
             let _ = S::sign(
@@ -75,14 +71,10 @@
     // Pre-generate messages, epochs, and signatures for verification
     let precomputed: Vec<(u32, [u8; MESSAGE_LENGTH], S::Signature)> = (0..2000)
         .map(|_| {
-<<<<<<< HEAD
-            let message = rng.random();
-            let epoch = rng.random_range(0..S::LIFETIME) as u32;
-=======
             let mut message = [0u8; MESSAGE_LENGTH];
             rng.fill(&mut message);
             let epoch = rng.gen_range(0..activation_duration) as u32;
->>>>>>> e8e4ea30
+
             let signature =
                 S::sign(&mut rng, &sk, epoch, &message).expect("Signing should succeed");
             (epoch, message, signature)
