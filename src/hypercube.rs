use num_bigint::BigInt;
use num_bigint::BigUint;
use num_traits::ToPrimitive;
use num_traits::Zero;
use once_cell::sync::Lazy;
use std::cmp::{max, min};
use std::sync::Mutex;

// Global caches for factorials, binomial coefficients, and layer sizes
static FACTORIALS: Lazy<Mutex<Vec<BigUint>>> = Lazy::new(|| Mutex::new(vec![]));
static BINOMS: Lazy<Mutex<Vec<Vec<BigUint>>>> = Lazy::new(|| Mutex::new(vec![]));
static LAYER_SIZES: Lazy<Mutex<Vec<BigUint>>> = Lazy::new(|| Mutex::new(vec![]));
static ALL_LAYER_SIZES: Lazy<Mutex<Vec<Vec<BigUint>>>> = Lazy::new(|| Mutex::new(vec![]));

/// Outputs the binomial coefficient binom(n, k) (n choose k)
///
/// This assumes that at least the relevant factorials have been precomputed.
fn binom(n: usize, k: usize) -> BigUint {
    if k > n {
        return BigUint::from(0u32);
    }
    let binoms = BINOMS.lock().unwrap();
    if binoms.is_empty() {
        panic!("BINOMS cache is empty. Call precompute_local before calling binom.");
    }
    if binoms[n][k] == BigUint::from(0u32) {
        drop(binoms); // unlock before recomputing
                      // recompute binom if needed, or panic if no factorials
        panic!("binom not precomputed for ({}, {})", n, k);
    } else {
        binoms[n][k].clone()
    }
}

/// Compute the number of integer vectors of dimension `n`,
/// with entries in [0, m], that sum to `k`.
/// Equivalent to coefficient of x^k in (1 + x + x^2 + ... + x^m)^n.
///
/// This uses precomputed values if possible.
fn nb(k: usize, m: usize, n: usize) -> BigUint {
    let mut sum = BigInt::zero();
    for s in 0..=k / (m + 1) {
        let part = binom(n, s) * binom(k - s * (m + 1) + n - 1, n - 1);
        let part = BigInt::from(part);
        if s % 2 == 0 {
            sum += part;
        } else {
            sum -= part;
        }
    }
    sum.to_biguint()
        .expect("nb result negative — check parameters")
}

/// Precompute factorials, binomial coefficients, and layer sizes for a given (v, w).
/// The hypercube is [0, w-1]^v.
///
/// Precompute factorials up to v + (w-1)v
/// Precompute binomials n choose k for n up to v + (w-1)v
/// Precompute layer sizes from 0 to (w-1)v
fn precompute_local(v: usize, w: usize) {
    let max_distance = (w - 1) * v;
    let size = max_distance + v;

    // precompute factorials and binoms
    let mut factorials = vec![BigUint::from(0u32); size + 1];
    factorials[0] = BigUint::from(1u32);
    for i in 1..=size {
        factorials[i] = &factorials[i - 1] * BigUint::from(i);
    }
    let mut binoms = vec![vec![BigUint::from(0u32); size]; size];
    for n in 0..size {
        for k in 0..=n {
            binoms[n][k] = &factorials[n] / (&factorials[k] * &factorials[n - k]);
        }
    }
    *FACTORIALS.lock().unwrap() = factorials;
    *BINOMS.lock().unwrap() = binoms;

    // precompute layer sizes
    // note: BINOMS has now been precomputed so we can call the nb function
    let mut layer_sizes = vec![BigUint::from(0u32); max_distance + 1];
    for i in 0..=max_distance {
        layer_sizes[i] = nb(i, w - 1, v);
    }
    *LAYER_SIZES.lock().unwrap() = layer_sizes;
}

/// Precompute all layer sizes for hypercubes [0, w-1]^v for v in 1..=v_max.
pub fn precompute_global(v_max: usize, w: usize) {
    let mut all_layers = vec![vec![]];
    for v in 1..=v_max {
        precompute_local(v, w);
        all_layers.push(LAYER_SIZES.lock().unwrap().clone());
    }
    *ALL_LAYER_SIZES.lock().unwrap() = all_layers;
}

/// Map an integer x in [0, layer_size(v, d)) to a vertex in layer d
/// of the hypercube [0, w-1]^v.
///
/// Caller must make sure that precompute_global has been called before.
///
/// The vector that is returned has length v
pub fn map_to_vertex(w: usize, v: usize, d: usize, x: BigUint) -> Vec<u8> {
    let mut x_curr = x;
    let mut out = Vec::with_capacity(v);
    let mut d_curr = d;

    let all_layers = ALL_LAYER_SIZES.lock().unwrap();
    assert!(x_curr < all_layers[v][d]);

    for i in 1..v {
        let mut ji = usize::MAX;
        for j in max(0, d_curr as isize - (w as isize - 1) * (v - i) as isize) as usize
            ..=min(w - 1, d_curr)
        {
            let count = all_layers[v - i][d_curr - j].clone();
            if x_curr >= count {
                x_curr -= count;
            } else {
                ji = j;
                break;
            }
        }
        assert!(ji < w);
        let ai = (w - ji) as u8;
        out.push(ai);
        d_curr -= w - ai as usize;
    }
    assert!((&x_curr + BigUint::from(d_curr)) < BigUint::from(w));
    out.push((w as u8) - x_curr.to_usize().expect("Conversion failed") as u8 - d_curr as u8);
    out
}

/// Assuming the caller has called precompute_global(v_max, w) before and 1 <= v <= v_max, this function
/// returns the total size of layers 0 to d (inclusive) in hypercube [0, w-1]^v.
///
/// Caller needs to make sure that d is a valid layer: 0 <= d <= v * (w-1)
pub fn hypercube_part_size(v: usize, d: usize) -> BigUint {
    let all_layers = ALL_LAYER_SIZES.lock().unwrap();
    let mut sum = BigUint::zero();
    for l in 0..=d {
        sum += &all_layers[v][l];
    }
    sum
}

/// Assuming the caller has called precompute_global(v_max, w) before and 1 <= v <= v_max, this function
/// finds maximal d such that the total size L_<d of layers 0 to d-1 (inclusive) in hypercube [0, w-1]^v
/// is not bigger than x
///
/// Returns d and x-L_<d
///
/// Caller needs to make sure that x < w^v
<<<<<<< HEAD
pub fn hypercube_find_layer(x: BigUint, v: usize) -> (usize, BigUint){
    let all_layers = ALL_LAYER_SIZES_ARRAY.lock().unwrap();
    let mut d = 0;
    let mut val = x;
    while val >= all_layers[v][d]{    //this can be replaced with binary search for efficiency
        val -= &all_layers[v][d];
        d +=1 ;
    }
    return (d,val);
=======
pub fn hypercube_find_layer(x: BigUint, v: usize) -> (usize, BigUint) {
    let all_layers = ALL_LAYER_SIZES.lock().unwrap();
    let mut d = 0;
    let mut val = x;
    while val >= all_layers[v][d] {
        // Note: this can be replaced with binary search for efficiency
        val -= &all_layers[v][d];
        d += 1;
    }
    return (d, val);
>>>>>>> 86ff42c2
}

#[cfg(test)]
mod tests {
    use super::*;
    use num_bigint::BigUint;
    use num_traits::ToPrimitive;

    /// Map a vertex `a` in layer `d` to its index x in [0, layer_size(v, d)).
<<<<<<< HEAD
///
/// Caller must make sure that precompute_global has been called before.
fn map_to_integer(w: usize, v: usize, d: usize, a: &[u8]) -> BigUint {
    assert_eq!(a.len(), v);
    let mut x_curr = BigUint::from(0u32);
    let mut d_curr = w - a[v - 1] as usize;

    let all_layers = ALL_LAYER_SIZES_ARRAY.lock().unwrap();

    for i in (0..v - 1).rev() {
        let ji = w - a[i] as usize;
        d_curr += ji;
        for j in max(0, d_curr as isize - (w as isize - 1) * (v - i - 1) as isize) as usize..ji {
            let count = all_layers[v - i - 1][d_curr - j].clone();
            x_curr += count;
=======
    ///
    /// Caller must make sure that precompute_global has been called before.
    fn map_to_integer(w: usize, v: usize, d: usize, a: &[u8]) -> BigUint {
        assert_eq!(a.len(), v);
        let mut x_curr = BigUint::from(0u32);
        let mut d_curr = w - a[v - 1] as usize;

        let all_layers = ALL_LAYER_SIZES.lock().unwrap();

        for i in (0..v - 1).rev() {
            let ji = w - a[i] as usize;
            d_curr += ji;
            for j in max(0, d_curr as isize - (w as isize - 1) * (v - i - 1) as isize) as usize..ji
            {
                let count = all_layers[v - i - 1][d_curr - j].clone();
                x_curr += count;
            }
>>>>>>> 86ff42c2
        }
        assert_eq!(d_curr, d);
        x_curr
    }

    #[test]
    fn test_maps() {
        let w = 4;
        let v = 8;
        let d = 20;
        precompute_global(v, w);
        let layers = LAYER_SIZES.lock().unwrap();
        for x_usize in 0..layers[d]
            .to_usize()
            .expect("Conversion failed in test_maps")
        {
            let x = BigUint::from(x_usize);
            let a = map_to_vertex(w, v, d, x.clone());
            let y = map_to_integer(w, v, d, &a);
            let b = map_to_vertex(w, v, d, y.clone());
            assert_eq!(x, y);
            assert_eq!(a, b);
        }
    }
    #[test]
<<<<<<< HEAD
    fn test_big_map(){
        let w=12;
=======
    fn test_big_map() {
        let w = 12;
>>>>>>> 86ff42c2
        let v = 40;
        let d = 174;
        precompute_global(v, w);
        let dec_string = b"21790506781852242898091207809690042074412";
        let x = BigUint::parse_bytes(dec_string, 10).expect("Invalid input");
        let a = map_to_vertex(w, v, d, x.clone());
        let y = map_to_integer(w, v, d, &a);
        let b = map_to_vertex(w, v, d, y.clone());
        assert_eq!(x, y);
        assert_eq!(a, b);
    }

    #[test]
    fn test_nb() {
        precompute_local(3, 2);
        assert_eq!(nb(0, 1, 3), BigUint::from(1u32));
        assert_eq!(nb(1, 1, 3), BigUint::from(3u32));
        assert_eq!(nb(2, 1, 3), BigUint::from(3u32));
        assert_eq!(nb(3, 1, 3), BigUint::from(1u32));

        precompute_local(4, 5);
        assert_eq!(nb(6, 3, 5), BigUint::from(135u32));
        assert_eq!(nb(12, 3, 5), BigUint::from(35u32));
        assert_eq!(nb(2, 3, 5), BigUint::from(15u32));
    }
}<|MERGE_RESOLUTION|>--- conflicted
+++ resolved
@@ -153,17 +153,6 @@
 /// Returns d and x-L_<d
 ///
 /// Caller needs to make sure that x < w^v
-<<<<<<< HEAD
-pub fn hypercube_find_layer(x: BigUint, v: usize) -> (usize, BigUint){
-    let all_layers = ALL_LAYER_SIZES_ARRAY.lock().unwrap();
-    let mut d = 0;
-    let mut val = x;
-    while val >= all_layers[v][d]{    //this can be replaced with binary search for efficiency
-        val -= &all_layers[v][d];
-        d +=1 ;
-    }
-    return (d,val);
-=======
 pub fn hypercube_find_layer(x: BigUint, v: usize) -> (usize, BigUint) {
     let all_layers = ALL_LAYER_SIZES.lock().unwrap();
     let mut d = 0;
@@ -174,7 +163,6 @@
         d += 1;
     }
     return (d, val);
->>>>>>> 86ff42c2
 }
 
 #[cfg(test)]
@@ -184,23 +172,6 @@
     use num_traits::ToPrimitive;
 
     /// Map a vertex `a` in layer `d` to its index x in [0, layer_size(v, d)).
-<<<<<<< HEAD
-///
-/// Caller must make sure that precompute_global has been called before.
-fn map_to_integer(w: usize, v: usize, d: usize, a: &[u8]) -> BigUint {
-    assert_eq!(a.len(), v);
-    let mut x_curr = BigUint::from(0u32);
-    let mut d_curr = w - a[v - 1] as usize;
-
-    let all_layers = ALL_LAYER_SIZES_ARRAY.lock().unwrap();
-
-    for i in (0..v - 1).rev() {
-        let ji = w - a[i] as usize;
-        d_curr += ji;
-        for j in max(0, d_curr as isize - (w as isize - 1) * (v - i - 1) as isize) as usize..ji {
-            let count = all_layers[v - i - 1][d_curr - j].clone();
-            x_curr += count;
-=======
     ///
     /// Caller must make sure that precompute_global has been called before.
     fn map_to_integer(w: usize, v: usize, d: usize, a: &[u8]) -> BigUint {
@@ -218,7 +189,6 @@
                 let count = all_layers[v - i - 1][d_curr - j].clone();
                 x_curr += count;
             }
->>>>>>> 86ff42c2
         }
         assert_eq!(d_curr, d);
         x_curr
@@ -244,13 +214,8 @@
         }
     }
     #[test]
-<<<<<<< HEAD
-    fn test_big_map(){
-        let w=12;
-=======
     fn test_big_map() {
         let w = 12;
->>>>>>> 86ff42c2
         let v = 40;
         let d = 174;
         precompute_global(v, w);
