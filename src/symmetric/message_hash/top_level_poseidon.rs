use num_bigint::BigUint;
use zkhash::ark_ff::MontConfig;
use zkhash::ark_ff::PrimeField;
use zkhash::ark_ff::UniformRand;
use zkhash::fields::babybear::FpBabyBear;
use zkhash::fields::babybear::FqConfig;
use zkhash::poseidon2::poseidon2::Poseidon2;
use zkhash::poseidon2::poseidon2_instance_babybear::POSEIDON2_BABYBEAR_24_PARAMS;

use super::MessageHash;
use crate::hypercube::hypercube_find_layer;
use crate::hypercube::hypercube_part_size;
use crate::hypercube::map_to_vertex;
use crate::hypercube::hypercube_find_layer;
use crate::symmetric::message_hash::poseidon::encode_epoch;
use crate::symmetric::message_hash::poseidon::encode_message;
use crate::symmetric::tweak_hash::poseidon::poseidon_compress;
use crate::MESSAGE_LENGTH;

type F = FpBabyBear;

// should have a function prepare: it should call precompute_global for hypercube utils, and it should
// precompute the domain size.

/// Function to make a list of field elements to a vertex in layers 0, ..., FINAL_LAYER
/// of the hypercube {0,...,BASE-1}^DIMENSION.
///
/// BASE and DIMENSION up to 2^8 (inclusive) are supported
fn map_into_hypercube_part<
    const DIMENSION: usize,
    const BASE: usize,
    const FINAL_LAYER: usize,
    const INPUT_LEN: usize,
>(
    field_elements: &[F; INPUT_LEN],
) -> Vec<u8> {
    // Combine field elements into one big integer
    let p = BigUint::from(FqConfig::MODULUS);
    let mut acc = BigUint::ZERO;
    for fe in field_elements.iter() {
        acc = &acc * &p + BigUint::from(fe.into_bigint());
    }

    // take this big int modulo the total output domain size
    let dom_size = hypercube_part_size(DIMENSION, FINAL_LAYER);
    acc = &acc % dom_size;

    // Figure out in which layer we are
<<<<<<< HEAD
    let (layer, offset) =hypercube_find_layer(acc,DIMENSION);
=======
    let (layer, offset) = hypercube_find_layer(acc, DIMENSION);
>>>>>>> 86ff42c2

    // now map this number to a vertex in the output domain
    map_to_vertex(BASE, DIMENSION, layer, offset)
}

/// A message hash implemented using Poseidon2, mapping into the top layers.
/// That is, we look at the hypercube {0,...,BASE-1}^DIMENSION and partition
/// it into layers:
///      layer 0 is {(BASE-1,...,BASE-1)}
///      layer (BASE-1)*DIMENSION is {(0,...,0)}
///      layer T contains all (x_1,...,x_DIMENSION)
///             with (BASE-1)*DIMENSION - sum_i x_i = T
/// Then, this message hash maps into layers 0 to FINAL_LAYER (inclusive)
///
/// Note: PARAMETER_LEN, RAND_LEN, TWEAK_LEN_FE, MSG_LEN_FE, and HASH_LEN_FE
/// must be given in the unit "number of field elements".
///
/// POS_OUTPUT_LEN_FE specifies how many field elements we get from Poseidon2,
/// before we then take these field elements and decode them
/// into an element of the top layers. This must be a multiple of 8.
///
/// BASE must be at most 2^16
pub struct TopLevelPoseidonMessageHash<
    const POS_OUTPUT_LEN_FE: usize,
    const DIMENSION: usize,
    const BASE: usize,
    const FINAL_LAYER: usize,
    const TWEAK_LEN_FE: usize,
    const MSG_LEN_FE: usize,
    const PARAMETER_LEN: usize,
    const RAND_LEN: usize,
>;

impl<
        const POS_OUTPUT_LEN_FE: usize,
        const DIMENSION: usize,
        const BASE: usize,
        const FINAL_LAYER: usize,
        const TWEAK_LEN_FE: usize,
        const MSG_LEN_FE: usize,
        const PARAMETER_LEN: usize,
        const RAND_LEN: usize,
    > MessageHash
    for TopLevelPoseidonMessageHash<
        POS_OUTPUT_LEN_FE,
        DIMENSION,
        BASE,
        FINAL_LAYER,
        TWEAK_LEN_FE,
        MSG_LEN_FE,
        PARAMETER_LEN,
        RAND_LEN,
    >
{
    type Parameter = [F; PARAMETER_LEN];

    type Randomness = [F; RAND_LEN];

    const DIMENSION: usize = DIMENSION;

    const BASE: usize = BASE;

    fn rand<R: rand::Rng>(rng: &mut R) -> Self::Randomness {
        std::array::from_fn(|_| F::rand(rng))
    }

    fn apply(
        parameter: &Self::Parameter,
        epoch: u32,
        randomness: &Self::Randomness,
        message: &[u8; MESSAGE_LENGTH],
    ) -> Vec<u8> {
        // we need a Poseidon instance
        let instance = Poseidon2::new(&POSEIDON2_BABYBEAR_24_PARAMS);

        // first, encode the message and the epoch as field elements
        let message_fe = encode_message::<MSG_LEN_FE>(message);
        let epoch_fe = encode_epoch::<TWEAK_LEN_FE>(epoch);

        // now, invoke Poseidon a few times, to get field elements
        let iterations = POS_OUTPUT_LEN_FE / 8;
        let mut pos_outputs = [F::from(0); POS_OUTPUT_LEN_FE];
        for i in 0..iterations {
            // iteration domain separator
            let iteration_index = [F::from(i as u8)];

            // assemble input for this iteration
            let combined_input: Vec<F> = randomness
                .iter()
                .chain(parameter.iter())
                .chain(epoch_fe.iter())
                .chain(message_fe.iter())
                .chain(iteration_index.iter())
                .copied()
                .collect();

            let iteration_pos_output: [F; 8] = poseidon_compress(&instance, &combined_input);
            pos_outputs[i * 8..(i + 1) * 8].copy_from_slice(&iteration_pos_output);
        }

        // turn the field elements into an element in the part
        // of the hypercube that we care about.
        map_into_hypercube_part::<DIMENSION, BASE, FINAL_LAYER, POS_OUTPUT_LEN_FE>(&pos_outputs)
            .to_vec()
    }

    #[cfg(test)]
    fn internal_consistency_check() {
        // POS_OUTPUT_LEN_FE must be sufficiently large, compared to layer size

        // POS_OUTPUT_LEN_FE must be a multiple of 8
        assert!(
            POS_OUTPUT_LEN_FE % 24 == 0,
            "Top Level Poseidon Message Hash: POS_OUTPUT_LEN_FE must be a multiple of 8"
        );

        // number of iterations we require should fit in a field element
        // for simplicity we require at most 2^8 iterations
        assert!(
            POS_OUTPUT_LEN_FE / 8 < 1 << 8,
            "Top Level Poseidon Message Hash: POS_OUTPUT_LEN_FE must be less then 2^8 "
        );

        // FINAL_LAYER must be a valid layer
        assert!(
            FINAL_LAYER <= (BASE - 1) * DIMENSION,
            "Top Level Poseidon Message Hash: FINAL-LAYER must be a valid layer"
        );

        // Base and dimension check
        assert!(
            Self::BASE <= 1 << 8,
            "Poseidon Message Hash: Base must be at most 2^8"
        );
        assert!(
            Self::DIMENSION <= 1 << 8,
            "Poseidon Message Hash: Dimension must be at most 2^8"
        );

        // how many bits can be represented by one field element
        let bits_per_fe = f64::floor(f64::log2(
            BigUint::from(FqConfig::MODULUS)
                .to_string()
                .parse()
                .unwrap(),
        ));

        // Check that we have enough bits to encode message
        let message_fe_bits = bits_per_fe * f64::from(MSG_LEN_FE as u32);
        assert!(
            message_fe_bits >= f64::from((8_u32) * (MESSAGE_LENGTH as u32)),
            "Top Level Poseidon Message Hash: Parameter mismatch: not enough field elements to encode the message"
        );

        // Check that we have enough bits to encode tweak
        // Epoch is a u32, and we have one domain separator byte
        let tweak_fe_bits = bits_per_fe * f64::from(TWEAK_LEN_FE as u32);
        assert!(
            tweak_fe_bits >= f64::from(32 + 8_u32),
            "Top Level Poseidon Message Hash: Parameter mismatch: not enough field elements to encode the epoch tweak"
        );
    }
}

#[cfg(test)]
mod tests {
    use super::*;
    use rand::{thread_rng, Rng};
    use zkhash::ark_ff::One;
    use zkhash::ark_ff::UniformRand;

    use crate::hypercube::precompute_global;
    use crate::symmetric::message_hash::{
        top_level_poseidon::TopLevelPoseidonMessageHash, MessageHash,
    };

    #[test]
    fn test_apply() {
        const BASE: usize = 12;
        const DIMENSION: usize = 40;
        const FINAL_LAYER: usize = 175;

        // pre-computation
        precompute_global(DIMENSION, BASE);

        type MH = TopLevelPoseidonMessageHash<48, DIMENSION, BASE, FINAL_LAYER, 3, 9, 4, 4>;

        let mut rng = thread_rng();

        let mut parameter = [F::one(); 4];
        for p in &mut parameter {
            *p = F::rand(&mut rng);
        }

        let mut message = [0u8; MESSAGE_LENGTH];
        rng.fill(&mut message);

        let epoch = 313;
        let randomness = MH::rand(&mut rng);

        MH::internal_consistency_check();
        let hash: Vec<u8> = MH::apply(&parameter, epoch, &randomness, &message);

        // we also want that the output is in the relevant part of the hypercube,
        // i.e., we want that the output is in some layer between 0 and FINAL_LAYER
        // by definition, this means (BASE-1)*DIMENSION - sum_i x_i <= FINAL_LAYER,
        // i.e., sum_i hash_i >= (BASE-1)*DIMENSION - FINAL_LAYER.

        let sum: usize = hash.iter().map(|&x| x as usize).sum();
        let lower_bound = (BASE - 1) * DIMENSION - FINAL_LAYER;

        assert!(
            sum >= lower_bound,
            "Output was not in the correct part of the lower bound"
        );
    }
}<|MERGE_RESOLUTION|>--- conflicted
+++ resolved
@@ -46,11 +46,7 @@
     acc = &acc % dom_size;
 
     // Figure out in which layer we are
-<<<<<<< HEAD
-    let (layer, offset) =hypercube_find_layer(acc,DIMENSION);
-=======
     let (layer, offset) = hypercube_find_layer(acc, DIMENSION);
->>>>>>> 86ff42c2
 
     // now map this number to a vertex in the output domain
     map_to_vertex(BASE, DIMENSION, layer, offset)
