use num_bigint::BigUint;
use p3_field::PrimeCharacteristicRing;
use p3_field::PrimeField;
use p3_field::PrimeField64;
use serde::{Serialize, de::DeserializeOwned};

use super::MessageHash;
use super::poseidon::encode_epoch;
use super::poseidon::encode_message;
use crate::F;
use crate::MESSAGE_LENGTH;
use crate::hypercube::hypercube_find_layer;
use crate::hypercube::hypercube_part_size;
use crate::hypercube::map_to_vertex;
<<<<<<< HEAD
use crate::poseidon24;
=======
use crate::poseidon2_24;
>>>>>>> 287517a7
use crate::symmetric::tweak_hash::poseidon::poseidon_compress;

/// Function to make a list of field elements to a vertex in layers 0, ..., FINAL_LAYER
/// of the hypercube {0,...,BASE-1}^DIMENSION.
///
/// BASE and DIMENSION up to 2^8 (inclusive) are supported
fn map_into_hypercube_part<
    const DIMENSION: usize,
    const BASE: usize,
    const FINAL_LAYER: usize,
    const INPUT_LEN: usize,
>(
    field_elements: &[F; INPUT_LEN],
) -> Vec<u8> {
    // Combine field elements into one big integer
    let mut acc = BigUint::ZERO;
    for fe in field_elements {
        acc = &acc * F::ORDER_U64 + fe.as_canonical_biguint();
    }

    // Take this big integer modulo the total output domain size
    let dom_size = hypercube_part_size(BASE, DIMENSION, FINAL_LAYER);
    acc %= dom_size;

    // Figure out in which layer we are, and index of the vertex in the layer
    let (layer, offset) = hypercube_find_layer(BASE, DIMENSION, acc);

    // Map this to a vertex in layers 0, ..., FINAL_LAYER
    // Note: if we move this part to the encoding instead of message hash
    // then we do not need to call map_to_vertex if the layer is not right
    map_to_vertex(BASE, DIMENSION, layer, offset)
}

/// A message hash implemented using Poseidon2 that maps messages into the top layers
/// of a hypercube structure.
///
/// Specifically, consider the hypercube {0, ..., BASE-1}^DIMENSION, partitioned into layers as follows:
///
/// - **Layer 0**: {(BASE-1, ..., BASE-1)}
/// - **Layer (BASE-1) * DIMENSION**: {(0, ..., 0)}
/// - **Layer T**: all points (x_1, ..., x_DIMENSION) such that
///   (BASE-1) * DIMENSION - sum_i x_i = T
///
/// This message hash maps into layers 0 to FINAL_LAYER (inclusive).
///
/// # Notes
///
/// - `PARAMETER_LEN`, `RAND_LEN`, `TWEAK_LEN_FE`, `MSG_LEN_FE`, and `HASH_LEN_FE`
///   are specified in **number of field elements**.
///
/// - `POS_OUTPUT_LEN_PER_INV_FE` specifies how many field elements we obtain
///   from each Poseidon2 invocation.
///
/// - `POS_INVOCATIONS` is the number of Poseidon2 invocations performed.
///
/// We then take the resulting `POS_INVOCATIONS * POS_OUTPUT_LEN_PER_INV_FE`
/// field elements and decode them into an element of the top layers.
///
/// # Constraints
///
/// - `POS_OUTPUT_LEN_FE` must be at most 15.
/// - `POS_INVOCATIONS` must be at most 2^8.
/// - `POS_OUTPUT_LEN_FE` must be equal to `POS_INVOCATIONS * POS_OUTPUT_LEN_PER_INV_FE`.
/// - `BASE` must be at most 2^8.
pub struct TopLevelPoseidonMessageHash<
    const POS_OUTPUT_LEN_PER_INV_FE: usize,
    const POS_INVOCATIONS: usize,
    const POS_OUTPUT_LEN_FE: usize,
    const DIMENSION: usize,
    const BASE: usize,
    const FINAL_LAYER: usize,
    const TWEAK_LEN_FE: usize,
    const MSG_LEN_FE: usize,
    const PARAMETER_LEN: usize,
    const RAND_LEN: usize,
>;

impl<
    const POS_OUTPUT_LEN_PER_INV_FE: usize,
    const POS_INVOCATIONS: usize,
    const POS_OUTPUT_LEN_FE: usize,
    const DIMENSION: usize,
    const BASE: usize,
    const FINAL_LAYER: usize,
    const TWEAK_LEN_FE: usize,
    const MSG_LEN_FE: usize,
    const PARAMETER_LEN: usize,
    const RAND_LEN: usize,
> MessageHash
    for TopLevelPoseidonMessageHash<
        POS_OUTPUT_LEN_PER_INV_FE,
        POS_INVOCATIONS,
        POS_OUTPUT_LEN_FE,
        DIMENSION,
        BASE,
        FINAL_LAYER,
        TWEAK_LEN_FE,
        MSG_LEN_FE,
        PARAMETER_LEN,
        RAND_LEN,
    >
where
    [F; PARAMETER_LEN]: Serialize + DeserializeOwned,
    [F; RAND_LEN]: Serialize + DeserializeOwned,
{
    type Parameter = [F; PARAMETER_LEN];

    type Randomness = [F; RAND_LEN];

    const DIMENSION: usize = DIMENSION;

    const BASE: usize = BASE;

    fn rand<R: rand::Rng>(rng: &mut R) -> Self::Randomness {
        rng.random()
    }

    fn apply(
        parameter: &Self::Parameter,
        epoch: u32,
        randomness: &Self::Randomness,
        message: &[u8; MESSAGE_LENGTH],
    ) -> Vec<u8> {
<<<<<<< HEAD
        let perm = poseidon24();
=======
        let perm = poseidon2_24();
>>>>>>> 287517a7

        // first, encode the message and the epoch as field elements
        let message_fe = encode_message::<MSG_LEN_FE>(message);
        let epoch_fe = encode_epoch::<TWEAK_LEN_FE>(epoch);

        // now, invoke Poseidon a few times, to get field elements
        let mut pos_outputs = [F::ZERO; POS_OUTPUT_LEN_FE];
        for i in 0..POS_INVOCATIONS {
            // iteration domain separator
            let iteration_index = [F::from_u8(i as u8)];

            // assemble input for this iteration
            let combined_input: Vec<F> = randomness
                .iter()
                .chain(parameter.iter())
                .chain(epoch_fe.iter())
                .chain(message_fe.iter())
                .chain(iteration_index.iter())
                .copied()
                .collect();

            let iteration_pos_output =
                poseidon_compress::<_, 24, POS_OUTPUT_LEN_PER_INV_FE>(&perm, &combined_input);

            pos_outputs[i * POS_OUTPUT_LEN_PER_INV_FE..(i + 1) * POS_OUTPUT_LEN_PER_INV_FE]
                .copy_from_slice(&iteration_pos_output);
        }

        // turn the field elements into an element in the part
        // of the hypercube that we care about.
        map_into_hypercube_part::<DIMENSION, BASE, FINAL_LAYER, POS_OUTPUT_LEN_FE>(&pos_outputs)
    }

    #[cfg(test)]
    fn internal_consistency_check() {
        /// The width of the Poseidon2 permutation used.
        const POSEIDON_WIDTH: usize = 24;

        // Check that the combined input fits within the Poseidon width.
        assert!(
            RAND_LEN + PARAMETER_LEN + TWEAK_LEN_FE + MSG_LEN_FE < POSEIDON_WIDTH,
            "Top Level Poseidon Message Hash: Combined input length exceeds Poseidon width"
        );

        // POS_OUTPUT_LEN_FE must be equal to POS_INVOCATIONS * POS_OUTPUT_LEN_PER_INV_FE
        assert!(
            POS_OUTPUT_LEN_FE == POS_INVOCATIONS * POS_OUTPUT_LEN_PER_INV_FE,
            "Top Level Poseidon Message Hash: POS_OUTPUT_LEN_FE must be equal to POS_INVOCATIONS * POS_OUTPUT_LEN_PER_INV_FE"
        );

        // POS_OUTPUT_LEN_FE must be at most 15 (because capacity is 9)
        assert!(
            POS_OUTPUT_LEN_PER_INV_FE <= 15,
            "Top Level Poseidon Message Hash: POS_OUTPUT_LEN_PER_INV_FE must be at most 15"
        );

        // Number of invocations we require should fit in a field element
        // For simplicity we require at most 2^8 invocations, which is more than enough
        assert!(
            POS_INVOCATIONS <= 1 << 8,
            "Top Level Poseidon Message Hash: POS_INVOCATIONS must be at most 2^8"
        );

        // FINAL_LAYER must be a valid layer
        assert!(
            FINAL_LAYER <= (BASE - 1) * DIMENSION,
            "Top Level Poseidon Message Hash: FINAL-LAYER must be a valid layer"
        );

        // Base and dimension check
        assert!(
            Self::BASE <= 1 << 8,
            "Poseidon Message Hash: Base must be at most 2^8"
        );
        assert!(
            Self::DIMENSION <= 1 << 8,
            "Poseidon Message Hash: Dimension must be at most 2^8"
        );

        // How many bits can be represented by one field element
        let bits_per_fe = f64::floor(f64::log2(F::ORDER_U64 as f64));

        // Check that we have enough bits to encode message
        let message_fe_bits = bits_per_fe * f64::from(MSG_LEN_FE as u32);
        assert!(
            message_fe_bits >= f64::from((8_u32) * (MESSAGE_LENGTH as u32)),
            "Top Level Poseidon Message Hash: Parameter mismatch: not enough field elements to encode the message"
        );

        // Check that we have enough bits to encode tweak
        // Epoch is a u32, and we have one domain separator byte
        let tweak_fe_bits = bits_per_fe * f64::from(TWEAK_LEN_FE as u32);
        assert!(
            tweak_fe_bits >= f64::from(32 + 8_u32),
            "Top Level Poseidon Message Hash: Parameter mismatch: not enough field elements to encode the epoch tweak"
        );
    }
}

#[cfg(test)]
mod tests {
    use super::*;
    use proptest::prelude::*;
    use rand::Rng;

    use crate::symmetric::message_hash::{
        MessageHash, top_level_poseidon::TopLevelPoseidonMessageHash,
    };

    #[test]
    fn test_apply() {
        const BASE: usize = 12;
        const DIMENSION: usize = 40;
        const FINAL_LAYER: usize = 175;

        type MH = TopLevelPoseidonMessageHash<8, 6, 48, DIMENSION, BASE, FINAL_LAYER, 3, 9, 4, 4>;

        let mut rng = rand::rng();

        let parameter = rng.random();

        let message = rng.random();

        let epoch = 313;
        let randomness = MH::rand(&mut rng);

        MH::internal_consistency_check();
        let hash: Vec<u8> = MH::apply(&parameter, epoch, &randomness, &message);

        // we also want that the output is in the relevant part of the hypercube,
        // i.e., we want that the output is in some layer between 0 and FINAL_LAYER
        // by definition, this means (BASE-1)*DIMENSION - sum_i x_i <= FINAL_LAYER,
        // i.e., sum_i hash_i >= (BASE-1)*DIMENSION - FINAL_LAYER.

        let sum: usize = hash.iter().map(|&x| x as usize).sum();
        let lower_bound = (BASE - 1) * DIMENSION - FINAL_LAYER;

        assert!(
            sum >= lower_bound,
            "Output was not in the correct part of the lower bound"
        );
    }

    proptest! {
        #[test]
        fn proptest_apply(
            epoch in 0u32..1000,
            message in any::<[u8; MESSAGE_LENGTH]>(),
        ) {
            const BASE: usize = 12;
            const DIMENSION: usize = 40;
            const FINAL_LAYER: usize = 175;

            type MH = TopLevelPoseidonMessageHash<8, 6, 48, DIMENSION, BASE, FINAL_LAYER, 3, 9, 4, 4>;

            let mut rng = rand::rng();

            let parameter = rng.random();
            let randomness = MH::rand(&mut rng);

            let hash = MH::apply(&parameter, epoch, &randomness, &message);

            // Length must match dimension
            prop_assert_eq!(hash.len(), DIMENSION);

            // Values are in range 0..BASE
            for &val in &hash {
                prop_assert!((val as usize) < BASE);
            }

            // Output is in correct hypercube part (layer range)
            let sum: usize = hash.iter().map(|&x| x as usize).sum();
            let lower_bound = (BASE - 1) * DIMENSION - FINAL_LAYER;
            prop_assert!(
                sum >= lower_bound,
                "Output hash lies outside allowed hypercube layer"
            );
        }
    }
}<|MERGE_RESOLUTION|>--- conflicted
+++ resolved
@@ -12,11 +12,7 @@
 use crate::hypercube::hypercube_find_layer;
 use crate::hypercube::hypercube_part_size;
 use crate::hypercube::map_to_vertex;
-<<<<<<< HEAD
-use crate::poseidon24;
-=======
 use crate::poseidon2_24;
->>>>>>> 287517a7
 use crate::symmetric::tweak_hash::poseidon::poseidon_compress;
 
 /// Function to make a list of field elements to a vertex in layers 0, ..., FINAL_LAYER
@@ -140,11 +136,7 @@
         randomness: &Self::Randomness,
         message: &[u8; MESSAGE_LENGTH],
     ) -> Vec<u8> {
-<<<<<<< HEAD
-        let perm = poseidon24();
-=======
         let perm = poseidon2_24();
->>>>>>> 287517a7
 
         // first, encode the message and the epoch as field elements
         let message_fe = encode_message::<MSG_LEN_FE>(message);
