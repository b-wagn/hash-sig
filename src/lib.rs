--- conflicted
+++ resolved
@@ -1,10 +1,5 @@
-<<<<<<< HEAD
 use p3_koala_bear::{
     KoalaBear, Poseidon2KoalaBear, default_koalabear_poseidon2_16, default_koalabear_poseidon2_24,
-=======
-use p3_baby_bear::{
-    BabyBear, Poseidon2BabyBear, default_babybear_poseidon2_16, default_babybear_poseidon2_24,
->>>>>>> 287517a7
 };
 
 /// Message length in bytes, for messages that we want to sign.
